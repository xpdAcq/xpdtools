name: Test

on:
  push:
    branches:
      - master
  pull_request:
  workflow_dispatch:

jobs:
  miniconda:
    name: Miniconda ${{ matrix.os }}
    runs-on: ${{ matrix.os }}
    strategy:
        matrix:
            os: ["ubuntu-latest"]
    steps:
      - name: check out xpdtools
        uses: actions/checkout@v3
        with:
          repository: xpdacq/xpdtools
          # for bookkeeping have diffpy.snmf at the same level as everything else in the
          # directory tree
          path: .

      - name: initialize miniconda
        # this uses a marketplace action that sets up miniconda in a way that makes
        # it easier to use.  I tried setting it up without this and it was a pain
        uses: conda-incubator/setup-miniconda@v2
        with:
          activate-environment: test
<<<<<<< HEAD
          channels: conda-forge
=======
          # environment.yml file is needed by this action.  Because I don't want
          # maintain this but rather maintain the requirements files it just has
          # basic things in it like conda and pip
>>>>>>> 60b4381c
          auto-update-conda: true
          environment-file: ./environment.yml
          auto-activate-base: false

      - name: install requirements
        shell: bash -l {0}
        run: |
          conda config --set always_yes yes --set changeps1 no
          conda config --add channels conda-forge
          conda activate test
          conda install --file requirements.txt --file requirements-dev.txt
          python -m pip install . --no-deps


      - name: run the tests and check for test coverage
        shell: bash -l {0}
        run: |
          conda activate test
          coverage run -m pytest
          coverage report -m
          codecov

      - name: check the code style
        shell: bash -l {0}
        run: |
          conda activate test
          flake8

      - name: Upload coverage reports to Codecov
        uses: codecov/codecov-action@v3<|MERGE_RESOLUTION|>--- conflicted
+++ resolved
@@ -29,13 +29,7 @@
         uses: conda-incubator/setup-miniconda@v2
         with:
           activate-environment: test
-<<<<<<< HEAD
           channels: conda-forge
-=======
-          # environment.yml file is needed by this action.  Because I don't want
-          # maintain this but rather maintain the requirements files it just has
-          # basic things in it like conda and pip
->>>>>>> 60b4381c
           auto-update-conda: true
           environment-file: ./environment.yml
           auto-activate-base: false
