--- conflicted
+++ resolved
@@ -10,7 +10,7 @@
 import os
 import pytest
 
-<<<<<<< HEAD
+
 DATA_DIR=rs_fn("xpdtools", "data/")
 
 filename=["Ni_onTape_forSlimes_andWahsers_20180812-234250_fe70b9_0001.tiff", 
@@ -28,31 +28,9 @@
 	                                 (filename[5], os.path.splitext(filename[5])[0]+'.edf'),
 	                                 (filename[6], os.path.splitext(filename[6])[0]+'.edf'),
 	                                 (filename[7], os.path.splitext(filename[7])[0]+'.edf')  ])
-=======
-DATA_DIR = rs_fn("xpdtools", "data/")
-
-filename = [
-    "Ni_onTape_forSlimes_andWahsers_20180812-234250_fe70b9_0001.tiff",
-    "Ni_calib_20180811-191034_63e554_0001.tiff",
-    "Ni_pin_20181101-075909_973de2_0001.tiff",
-    "Ni_calib_20180920-230956_0eedc4_0001.tiff",
-    "Ni_calib_20180923-133223_c2a848_0001.tiff",
-    "Ni_20180922-001850_2a1c3b_0001.tiff",
-]
 
 
-@pytest.mark.parametrize(
-    "filename,poni",
-    [
-        (filename[0], os.path.splitext(filename[0])[0] + ".edf"),
-        (filename[1], os.path.splitext(filename[1])[0] + ".edf"),
-        (filename[2], os.path.splitext(filename[2])[0] + ".edf"),
-        (filename[3], os.path.splitext(filename[3])[0] + ".edf"),
-        (filename[4], os.path.splitext(filename[4])[0] + ".edf"),
-        (filename[5], os.path.splitext(filename[5])[0] + ".edf"),
-    ],
-)
->>>>>>> 684e1dff
+
 def test_ringfinding(filename, poni):
     impath = os.path.join(DATA_DIR, filename)
     imarray = tf.imread(impath)
